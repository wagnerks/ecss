#pragma once
/**
 * @file SectorsArray.h
 * @brief SoA-based sparse storage for ECS components with optional thread-safety.
 *
 * Architecture (Sorted Dense + Sparse Index):
 *   - mIds[linearIdx]        -> SectorId (sorted, dense)
 *   - mIsAliveData[linearIdx] -> uint32_t bitfield of alive components
 *   - mSparse[sectorId]      -> linearIdx (sparse map for O(1) lookup)
 *   - ChunksAllocator        -> raw component data at linearIdx
 *
 * Core responsibilities:
 *  - O(1) random access by SectorId through sparse map
 *  - O(1) iteration with excellent cache locality (SoA layout)
 *  - Supports insertion / emplacement / overwrite of component members
 *  - Supports conditional & ranged erasure, deferred erase, and defragmentation
 *  - Exposes multiple iterator flavours: linear, alive-only, ranged
 *
 * Thread safety model (when ThreadSafe=true):
 *  - Read-only APIs acquire a shared (reader) lock
 *  - Mutating APIs acquire a unique (writer) lock
 *  - Structural operations wait on PinCounters before relocating memory
 *
 * @see ecss::Registry (higher-level orchestration)
 */

#include <algorithm>
#include <cassert>
#include <shared_mutex>
#include <utility>
#include <vector>

#include <ecss/Ranges.h>
#include <ecss/threads/PinCounters.h>
#include <ecss/memory/ChunksAllocator.h>
#include <ecss/memory/Sector.h>

namespace ecss
{
	template <bool ThreadSafe, typename Allocator>
	class Registry;

	template <bool ThreadSafe, typename Allocator, bool Ranged, typename T, typename ...ComponentTypes>
	class ArraysView;
}

namespace ecss::Memory {

namespace detail {
	/// @brief Slot info for fast sparse lookup - stores data pointer and linear index
	/// This enables O(1) component access with a single sparse map lookup
	struct SlotInfo {
		std::byte* data = nullptr;       ///< Direct pointer to sector data (nullptr = not present)
		uint32_t linearIdx = INVALID_IDX; ///< Linear index for isAlive access via dense arrays
		
		FORCE_INLINE bool isValid() const { return data != nullptr; }
		FORCE_INLINE explicit operator bool() const { return isValid(); }
	};

	/// @brief Invalid slot info constant
	inline constexpr SlotInfo INVALID_SLOT{ nullptr, INVALID_IDX };

	template<bool TS>
	struct SparseMap;

	/// @brief Thread-safe sparse map with atomic view for lock-free reads
	template<>
	struct SparseMap<true> {
		FORCE_INLINE SlotInfo find(SectorId id) const {
			auto map = sparseMapView.load(std::memory_order_acquire);
			return id < map.size ? map.data[id] : INVALID_SLOT;
		}

		FORCE_INLINE SlotInfo get(SectorId id) const {
			assert(id < sparseMapView.load().size);
			return sparseMapView.load(std::memory_order_acquire).data[id];
		}

		FORCE_INLINE uint32_t findLinearIdx(SectorId id) const {
			auto map = sparseMapView.load(std::memory_order_acquire);
			return id < map.size ? map.data[id].linearIdx : INVALID_IDX;
		}

		FORCE_INLINE size_t capacity() const { return sparseMapView.load(std::memory_order_acquire).size; }
		
		FORCE_INLINE void storeView() {
			sparseMapView.store(SparseView { sparse.data(), sparse.size() }, std::memory_order_release);
			// Note: drainAll() NOT called here - must be called under unique lock at safe point
		}

		FORCE_INLINE void drainRetired() { bin.drainAll(); }

		FORCE_INLINE void resize(size_t newSize) {
			sparse.resize(newSize, INVALID_SLOT);
			storeView();
		}

		FORCE_INLINE SlotInfo& operator[](SectorId id) { return sparse[id]; }
		FORCE_INLINE const SlotInfo& operator[](SectorId id) const { return sparse[id]; }

	private:
		mutable Memory::RetireBin bin;

	public:
		std::vector<SlotInfo, Memory::RetireAllocator<SlotInfo>> sparse{ Memory::RetireAllocator<SlotInfo>{&bin} };

	private:
		struct SparseView {
			const SlotInfo* data;
			size_t size;
		};
		mutable std::atomic<SparseView> sparseMapView{ SparseView{nullptr, 0} };
	};

	/// @brief Non-thread-safe sparse map (simple vector)
	template<>
	struct SparseMap<false> {
		FORCE_INLINE SlotInfo find(SectorId id) const { return id < sparse.size() ? sparse[id] : INVALID_SLOT; }
		FORCE_INLINE SlotInfo get(SectorId id) const { assert(id < sparse.size()); return sparse[id]; }
		FORCE_INLINE uint32_t findLinearIdx(SectorId id) const { return id < sparse.size() ? sparse[id].linearIdx : INVALID_IDX; }
		FORCE_INLINE size_t capacity() const { return sparse.size(); }
		FORCE_INLINE void storeView() {} // dummy
		FORCE_INLINE void drainRetired() {} // dummy
		FORCE_INLINE void resize(size_t newSize) { sparse.resize(newSize, INVALID_SLOT); }

		FORCE_INLINE SlotInfo& operator[](SectorId id) { return sparse[id]; }
		FORCE_INLINE const SlotInfo& operator[](SectorId id) const { return sparse[id]; }

		std::vector<SlotInfo> sparse;
	};

	/// @brief Atomic view for dense arrays (ids + isAlive) for thread-safe iteration
	template<bool TS>
	struct DenseArrays;

	/// @brief Thread-safe dense arrays with atomic view for lock-free reads
	template<>
	struct DenseArrays<true> {
		struct View {
			const SectorId* ids;
			const uint32_t* isAlive;
			size_t size;
		};

		DenseArrays() = default;
		
		// Copy constructor - create new vectors with allocators bound to OUR bin
		DenseArrays(const DenseArrays& other) 
			: ids(other.ids.begin(), other.ids.end(), Memory::RetireAllocator<SectorId>{&bin})
			, isAlive(other.isAlive.begin(), other.isAlive.end(), Memory::RetireAllocator<uint32_t>{&bin}) {
			auto otherView = other.view.load(std::memory_order_acquire);
			storeView(otherView.size);
		}
		
		DenseArrays& operator=(const DenseArrays& other) {
			if (this != &other) {
				ids.assign(other.ids.begin(), other.ids.end());
				isAlive.assign(other.isAlive.begin(), other.isAlive.end());
				auto otherView = other.view.load(std::memory_order_acquire);
				storeView(otherView.size);
			}
			return *this;
		}
		
		// Move constructor - create new vectors, move data, bind to OUR bin
		DenseArrays(DenseArrays&& other) noexcept 
			: ids(Memory::RetireAllocator<SectorId>{&bin})
			, isAlive(Memory::RetireAllocator<uint32_t>{&bin}) {
			auto otherView = other.view.load(std::memory_order_acquire);
			ids.reserve(other.ids.capacity());
			isAlive.reserve(other.isAlive.capacity());
			for (size_t i = 0; i < other.ids.size(); ++i) {
				ids.push_back(other.ids[i]);
				isAlive.push_back(other.isAlive[i]);
			}
			storeView(otherView.size);
			other.ids.clear();
			other.isAlive.clear();
			other.storeView(0);
		}
		
		DenseArrays& operator=(DenseArrays&& other) noexcept {
			if (this != &other) {
				ids.clear();
				isAlive.clear();
				ids.reserve(other.ids.capacity());
				isAlive.reserve(other.isAlive.capacity());
				for (size_t i = 0; i < other.ids.size(); ++i) {
					ids.push_back(other.ids[i]);
					isAlive.push_back(other.isAlive[i]);
				}
				auto otherView = other.view.load(std::memory_order_acquire);
				storeView(otherView.size);
				other.ids.clear();
				other.isAlive.clear();
				other.storeView(0);
			}
			return *this;
		}

		FORCE_INLINE View loadView() const {
			return view.load(std::memory_order_acquire);
		}

		FORCE_INLINE void storeView(size_t size) {
			view.store(View{ ids.data(), isAlive.data(), size }, std::memory_order_release);
			// Note: drainAll() NOT called here - must be called under unique lock at safe point
		}

		FORCE_INLINE void drainRetired() { bin.drainAll(); }

		FORCE_INLINE void resize(size_t newSize, size_t actualSize) {
			ids.resize(newSize);
			isAlive.resize(newSize, 0);
			storeView(actualSize);
		}
		
		// Fast append - caller must call storeView() after
		FORCE_INLINE void pushBack(SectorId id, uint32_t alive) {
			ids.push_back(id);
			isAlive.push_back(alive);
		}

		FORCE_INLINE void reserve(size_t newCapacity) {
			ids.reserve(newCapacity);
			isAlive.reserve(newCapacity);
		}

		FORCE_INLINE void clear(size_t actualSize) {
			ids.clear();
			isAlive.clear();
			storeView(actualSize);
		}

		FORCE_INLINE void shrinkToFit() {
			ids.shrink_to_fit();
			isAlive.shrink_to_fit();
		}

		FORCE_INLINE SectorId& idAt(size_t idx) { return ids[idx]; }
		FORCE_INLINE uint32_t& isAliveAt(size_t idx) { return isAlive[idx]; }
		FORCE_INLINE const SectorId& idAt(size_t idx) const { return ids[idx]; }
		FORCE_INLINE const uint32_t& isAliveAt(size_t idx) const { return isAlive[idx]; }

		mutable Memory::RetireBin bin;
		std::vector<SectorId, Memory::RetireAllocator<SectorId>> ids{ Memory::RetireAllocator<SectorId>{&bin} };
		std::vector<uint32_t, Memory::RetireAllocator<uint32_t>> isAlive{ Memory::RetireAllocator<uint32_t>{&bin} };

	private:
		std::atomic<View> view{ View{nullptr, nullptr, 0} };
	};

	/// @brief Non-thread-safe dense arrays (simple vectors)
	template<>
	struct DenseArrays<false> {
		struct View {
			const SectorId* ids;
			const uint32_t* isAlive;
			size_t size;
		};

		FORCE_INLINE View loadView() const {
			return View{ ids.data(), isAlive.data(), ids.size() };
		}

		FORCE_INLINE void storeView(size_t) {} // dummy
		FORCE_INLINE void drainRetired() {} // dummy

		FORCE_INLINE void resize(size_t newSize, size_t) {
			ids.resize(newSize);
			isAlive.resize(newSize, 0);
		}
		
		// Fast append without size checks - caller ensures capacity
		FORCE_INLINE void pushBack(SectorId id, uint32_t alive) {
			ids.push_back(id);
			isAlive.push_back(alive);
		}

		FORCE_INLINE void reserve(size_t newCapacity) {
			ids.reserve(newCapacity);
			isAlive.reserve(newCapacity);
		}

		FORCE_INLINE void clear(size_t) {
			ids.clear();
			isAlive.clear();
		}

		FORCE_INLINE void shrinkToFit() {
			ids.shrink_to_fit();
			isAlive.shrink_to_fit();
		}

		FORCE_INLINE SectorId& idAt(size_t idx) { return ids[idx]; }
		FORCE_INLINE uint32_t& isAliveAt(size_t idx) { return isAlive[idx]; }
		FORCE_INLINE const SectorId& idAt(size_t idx) const { return ids[idx]; }
		FORCE_INLINE const uint32_t& isAliveAt(size_t idx) const { return isAlive[idx]; }

		std::vector<SectorId> ids;
		std::vector<uint32_t> isAlive;
	};
} // namespace detail

#define SHARED_LOCK() auto lock = readLock()
#define UNIQUE_LOCK() auto lock = writeLock()

#define TS_GUARD(TS_FLAG, LOCK_MACRO, EXPR) \
	do {enforceTSMode<TS>(); if constexpr (TS_FLAG) { LOCK_MACRO##_LOCK(); EXPR; } else { EXPR; }} while(0)

#define TS_GUARD_S(TS_FLAG, LOCK_MACRO, ADDITIONAL_SINK, EXPR) \
	do {enforceTSMode<TS>(); if constexpr (TS_FLAG) { LOCK_MACRO##_LOCK(); ADDITIONAL_SINK; EXPR; } else { EXPR; }} while(0)

/**
 * @brief RAII pin for a sector to prevent relocation / destruction while in use.
 */
struct PinnedSector {
	PinnedSector() = default;

	PinnedSector(const Threads::PinCounters& o, SectorId sid, std::byte* d, uint32_t alive)
		: owner(&o), id(sid), data(d), isAliveData(alive) {
		assert(id != INVALID_ID);
		const_cast<Threads::PinCounters*>(owner)->pin(id);
	}

	PinnedSector(const PinnedSector&) = delete;
	PinnedSector& operator=(const PinnedSector&) = delete;

	PinnedSector(PinnedSector&& other) noexcept { *this = std::move(other); }
	PinnedSector& operator=(PinnedSector&& other) noexcept {
		if (this == &other) { return *this; }
		release();
		owner = other.owner;
		id = other.id;
		data = other.data;
		isAliveData = other.isAliveData;
		other.owner = nullptr;
		other.data = nullptr;
		other.id = INVALID_ID;
		other.isAliveData = 0;
		return *this;
	}

	~PinnedSector() { release(); }

	void release() {
		if (owner) {
			const_cast<Threads::PinCounters*>(owner)->unpin(id);
		}
		owner = nullptr;
		data = nullptr;
		id = INVALID_ID;
		isAliveData = 0;
	}

	std::byte* getData() const { return data; }
	uint32_t getIsAlive() const { return isAliveData; }
	explicit operator bool() const { return data != nullptr; }
	SectorId getId() const { return id; }

private:
	const Threads::PinCounters* owner = nullptr;
	SectorId id = INVALID_ID;
	std::byte* data = nullptr;
	uint32_t isAliveData = 0;
};

/**
 * @brief SoA-based container managing sector data with external id/isAlive arrays.
 *
 * @tparam ThreadSafe If true, operations are synchronized & relocation waits on pins.
 * @tparam Allocator  Allocation policy (e.g. ChunksAllocator).
 */
template<bool ThreadSafe = true, typename Allocator = ChunksAllocator<8192>>
class SectorsArray final {
	template<bool, typename>
	friend class SectorsArray;

	template<bool, typename>
	friend class ecss::Registry;

	template <bool TS, typename Alloc, bool Ranged, typename T, typename ...ComponentTypes>
	friend class ecss::ArraysView;

public:
	/// @brief Slot info returned by iterators
	struct SlotInfo {
		SectorId id;
		uint32_t isAlive;
		std::byte* data;
		size_t linearIdx;

		explicit operator bool() const { return data != nullptr; }
	};

	// ==================== Iterators ====================

#define ITERATOR_COMMON_USING(IteratorName)                                         \
	using iterator_concept  = std::forward_iterator_tag;                            \
	using iterator_category = std::forward_iterator_tag;                            \
	using value_type = SlotInfo;                                                    \
	using difference_type = std::ptrdiff_t;                                         \
	using pointer = SlotInfo*;                                                      \
	using reference = SlotInfo;                                                     \
	IteratorName() noexcept = default;                                              \
	FORCE_INLINE IteratorName operator++(int) noexcept { auto tmp = *this; ++(*this); return tmp; } \
	FORCE_INLINE bool operator!=(const IteratorName& other) const noexcept { return !(*this == other); }

	/**
	 * @brief Forward iterator over all slots (alive or dead).
	 * Optimized: uses chunk-aware pointer increment for O(1) per-element access.
	 * Uses atomic view snapshots for thread-safe iteration.
	 */
	class Iterator {
	public:
		ITERATOR_COMMON_USING(Iterator)

		Iterator(const SectorsArray* array, size_t idx) 
			: mChunks(array->mAllocator.mChunks.data())
			, mChunksCount(array->mAllocator.mChunks.size())
			, mStride(array->mAllocator.mSectorSize) {
			// Load atomic view snapshot for thread-safe access
			auto view = array->mDenseArrays.loadView();
			mIds = view.ids;
			mIsAlive = view.isAlive;
			mSize = view.size;
			mIdx = std::min(idx, mSize);
			initChunkState();
		}

		FORCE_INLINE value_type operator*() const {
			return SlotInfo{
				mIds[mIdx],
				mIsAlive[mIdx],
				mDataPtr,
				mIdx
			};
		}

		FORCE_INLINE Iterator& operator++() noexcept { 
			++mIdx;
			++mInChunkIdx;
			mDataPtr += mStride;
			if (mInChunkIdx >= Allocator::mChunkCapacity) [[unlikely]] {
				mInChunkIdx = 0;
				++mChunkIdx;
				if (mChunkIdx < mChunksCount) {
					mChunkBase = static_cast<std::byte*>(mChunks[mChunkIdx]);
					mDataPtr = mChunkBase;
				} else {
					mDataPtr = nullptr;
				}
			}
			return *this; 
		}
		FORCE_INLINE Iterator& operator+=(difference_type n) noexcept { 
			mIdx += n;
			mChunkIdx = mIdx >> Allocator::mChunkShift;
			mInChunkIdx = mIdx & (Allocator::mChunkCapacity - 1);
			if (mChunkIdx < mChunksCount) {
				mChunkBase = static_cast<std::byte*>(mChunks[mChunkIdx]);
				mDataPtr = mChunkBase + mInChunkIdx * mStride;
			} else {
				mDataPtr = nullptr;
			}
			return *this; 
		}
		FORCE_INLINE Iterator operator+(difference_type n) const noexcept { Iterator t(*this); t += n; return t; }
		
		FORCE_INLINE bool operator==(const Iterator& other) const noexcept { return mIdx == other.mIdx; }
		FORCE_INLINE size_t linearIndex() const noexcept { return mIdx; }
		FORCE_INLINE std::byte* rawPtr() const noexcept { return mDataPtr; }

	private:
		FORCE_INLINE void initChunkState() {
			if (mIdx < mSize && mChunksCount > 0) {
				mChunkIdx = mIdx >> Allocator::mChunkShift;
				mInChunkIdx = mIdx & (Allocator::mChunkCapacity - 1);
				if (mChunkIdx < mChunksCount) {
					mChunkBase = static_cast<std::byte*>(mChunks[mChunkIdx]);
					mDataPtr = mChunkBase + mInChunkIdx * mStride;
				}
			}
		}

		const SectorId* mIds = nullptr;
		const uint32_t* mIsAlive = nullptr;
		void* const* mChunks = nullptr;
		std::byte* mChunkBase = nullptr;
		std::byte* mDataPtr = nullptr;
		size_t mChunksCount = 0;
		size_t mChunkIdx = 0;
		size_t mInChunkIdx = 0;
		size_t mIdx = 0;
		size_t mSize = 0;
		uint16_t mStride = 0;
	};

	template<bool TS = ThreadSafe> Iterator begin() const { TS_GUARD(TS, SHARED, return Iterator(this, 0);); }
	template<bool TS = ThreadSafe> Iterator end()   const { TS_GUARD(TS, SHARED, return Iterator(this, sizeImpl());); }

	/**
	 * @brief Forward iterator skipping slots where component is not alive.
	 * Optimized: uses chunk-aware pointer increment for O(1) per-element access.
	 * When isPacked=true (defragmentSize==0), skipDead is bypassed for maximum speed.
	 * Uses atomic view snapshots for thread-safe iteration.
	 */
	class IteratorAlive {
	public:
		ITERATOR_COMMON_USING(IteratorAlive)

		IteratorAlive(const SectorsArray* array, size_t idx, size_t sz, uint32_t aliveMask, bool isPacked = false)
			: mChunks(array->mAllocator.mChunks.data())
			, mChunksCount(array->mAllocator.mChunks.size())
			, mIdx(idx)
			, mStride(array->mAllocator.mSectorSize)
			, mAliveMask(aliveMask)
			, mIsPacked(isPacked) {
			// Load atomic view snapshot for thread-safe access
			auto view = array->mDenseArrays.loadView();
			mIds = view.ids;
			mIsAlive = view.isAlive;
			mSize = std::min(sz, view.size);
			if (mIsPacked) {
				initChunkState();
			} else {
				skipDeadFast(); // This also syncs data pointer
			}
		}

		FORCE_INLINE value_type operator*() const {
			return SlotInfo{
				mIds[mIdx],
				mIsAlive[mIdx],
				mDataPtr,
				mIdx
			};
		}

		FORCE_INLINE IteratorAlive& operator++() noexcept {
			++mIdx;
			if (mIsPacked) [[likely]] {
				// Fast path: no dead slots, just advance pointer
				advanceDataPtr();
			} else {
				// Slow path: scan isAliveData for next alive, then sync pointer
				skipDeadFast();
			}
			return *this;
		}

		FORCE_INLINE bool operator==(const IteratorAlive& other) const noexcept { return mIdx == other.mIdx; }
		FORCE_INLINE size_t linearIndex() const noexcept { return mIdx; }
		FORCE_INLINE std::byte* rawPtr() const noexcept { return mDataPtr; }
		FORCE_INLINE explicit operator bool() const noexcept { return mIdx < mSize; }

	private:
		FORCE_INLINE void syncDataPtr() {
			if (mIdx < mSize && mChunksCount > 0) {
				mChunkIdx = mIdx >> Allocator::mChunkShift;
				mInChunkIdx = mIdx & (Allocator::mChunkCapacity - 1);
				if (mChunkIdx < mChunksCount) {
					mChunkBase = static_cast<std::byte*>(mChunks[mChunkIdx]);
					mDataPtr = mChunkBase + mInChunkIdx * mStride;
				} else {
					mDataPtr = nullptr;
				}
			}
		}

		FORCE_INLINE void advanceDataPtr() {
			++mInChunkIdx;
			mDataPtr += mStride;
			if (mInChunkIdx >= Allocator::mChunkCapacity) [[unlikely]] {
				mInChunkIdx = 0;
				++mChunkIdx;
				if (mChunkIdx < mChunksCount) {
					mChunkBase = static_cast<std::byte*>(mChunks[mChunkIdx]);
					mDataPtr = mChunkBase;
				} else {
					mDataPtr = nullptr;
				}
			}
		}

		/// @brief Fast skip: only scan isAliveData, update pointer once at the end
		FORCE_INLINE void skipDeadFast() {
			const uint32_t mask = mAliveMask;
			// Batch check 4 elements at a time (cache-friendly)
			while (mIdx + 4 <= mSize) {
				if ((mIsAlive[mIdx] & mask) | (mIsAlive[mIdx+1] & mask) | 
				    (mIsAlive[mIdx+2] & mask) | (mIsAlive[mIdx+3] & mask)) {
					break; // At least one alive in this batch
				}
				mIdx += 4;
			}
			// Fine-grained search for exact position
			while (mIdx < mSize && !(mIsAlive[mIdx] & mask)) {
				++mIdx;
			}
			// Update data pointer once
			syncDataPtr();
		}

		FORCE_INLINE void initChunkState() { syncDataPtr(); }

		const SectorId* mIds = nullptr;
		const uint32_t* mIsAlive = nullptr;
		void* const* mChunks = nullptr;
		std::byte* mChunkBase = nullptr;
		std::byte* mDataPtr = nullptr;
		size_t mChunksCount = 0;
		size_t mChunkIdx = 0;
		size_t mInChunkIdx = 0;
		size_t mIdx = 0;
		size_t mSize = 0;
		uint16_t mStride = 0;
		uint32_t mAliveMask = 0;
		bool mIsPacked = false;
	};

	/// @brief Check if array has no dead slots (defragmentSize == 0)
	template<bool TS = ThreadSafe>
	bool isPacked() const { TS_GUARD(TS, SHARED, return mDefragmentSize == 0;); }

	template<class T, bool TS = ThreadSafe>
	IteratorAlive beginAlive() const { 
		// Note: isPacked=false because we're filtering by a specific component's alive mask,
		// not just checking if any component is alive. mDefragmentSize==0 only means no dead
		// sectors, not that all sectors have this specific component.
		TS_GUARD(TS, SHARED, return IteratorAlive(this, 0, sizeImpl(), getLayoutData<T>().isAliveMask, false);); 
	}
	template<bool TS = ThreadSafe> 
	IteratorAlive endAlive() const { 
		TS_GUARD(TS, SHARED, return IteratorAlive(this, sizeImpl(), sizeImpl(), 0, true);); 
	}

	/**
	 * @brief Iterator over sectors whose IDs fall within specified SectorId ranges.
	 * Converts SectorId ranges to linear index ranges using binary search.
	 * Optimized: chunk-aware pointer access.
	 * Uses atomic view snapshots for thread-safe iteration.
	 */
	class RangedIterator {
	public:
		ITERATOR_COMMON_USING(RangedIterator)

		RangedIterator(const SectorsArray* array, const Ranges<SectorId>& ranges)
			: mChunks(array->mAllocator.mChunks.data())
			, mChunksCount(array->mAllocator.mChunks.size())
			, mStride(array->mAllocator.mSectorSize) {
			// Load atomic view snapshot for thread-safe access
			auto view = array->mDenseArrays.loadView();
			mIds = view.ids;
			mIsAlive = view.isAlive;
			mSize = view.size;
			// Convert SectorId ranges to linear index ranges
			for (const auto& [first, last] : ranges.ranges) {
				size_t beginIdx = lowerBound(first);
				size_t endIdx = lowerBound(last);
				if (beginIdx < endIdx) {
					mLinearRanges.push_back({beginIdx, endIdx});
				}
			}
			if (!mLinearRanges.empty()) {
				mRangeIdx = 0;
				mIdx = mLinearRanges[0].first;
				updatePtrFromIdx();
			} else {
				mIdx = mSize;
			}
		}

		FORCE_INLINE value_type operator*() const {
			return SlotInfo{
				mIds[mIdx],
				mIsAlive[mIdx],
				mDataPtr,
				mIdx
			};
		}

		FORCE_INLINE RangedIterator& operator++() noexcept {
			++mIdx;
			++mInChunkIdx;
			mDataPtr += mStride;
			if (mInChunkIdx >= Allocator::mChunkCapacity) [[unlikely]] {
				mInChunkIdx = 0;
				++mChunkIdx;
				if (mChunkIdx < mChunksCount) {
					mDataPtr = static_cast<std::byte*>(mChunks[mChunkIdx]);
				}
			}
			// Check range boundary (now using linear index ranges)
			if (mIdx >= mLinearRanges[mRangeIdx].second) [[unlikely]] {
				advanceToNextRange();
			}
			return *this;
		}

		FORCE_INLINE void advanceToLinearIdx(size_t targetIdx) {
			if (mIdx >= targetIdx) return;
			mIdx = targetIdx;
			clampToRangeAndUpdatePtr();
		}

		FORCE_INLINE bool operator==(const RangedIterator& other) const noexcept { return mIdx == other.mIdx; }
		FORCE_INLINE size_t linearIndex() const noexcept { return mIdx; }
		FORCE_INLINE std::byte* rawPtr() const noexcept { return mDataPtr; }
		FORCE_INLINE explicit operator bool() const noexcept { return mIdx < mSize && mRangeIdx < mLinearRanges.size(); }

	private:
		/// @brief Binary search to find first linear index where mIds[idx] >= sectorId
		FORCE_INLINE size_t lowerBound(SectorId sectorId) const {
			size_t left = 0, right = mSize;
			while (left < right) {
				size_t mid = left + (right - left) / 2;
				if (mIds[mid] < sectorId) {
					left = mid + 1;
				} else {
					right = mid;
				}
			}
			return left;
		}

		FORCE_INLINE void advanceToNextRange() {
			++mRangeIdx;
			if (mRangeIdx < mLinearRanges.size()) {
				mIdx = mLinearRanges[mRangeIdx].first;
				updatePtrFromIdx();
			} else {
				mIdx = mSize;
				mDataPtr = nullptr;
			}
		}

		FORCE_INLINE void clampToRangeAndUpdatePtr() {
			while (mRangeIdx < mLinearRanges.size()) {
				if (mIdx < mLinearRanges[mRangeIdx].second && mIdx >= mLinearRanges[mRangeIdx].first) {
					updatePtrFromIdx();
					return;
				}
				if (mIdx >= mLinearRanges[mRangeIdx].second) {
					++mRangeIdx;
					if (mRangeIdx < mLinearRanges.size()) {
						mIdx = mLinearRanges[mRangeIdx].first;
					}
				} else {
					mIdx = mLinearRanges[mRangeIdx].first;
				}
			}
			mIdx = mSize;
			mDataPtr = nullptr;
		}

		FORCE_INLINE void updatePtrFromIdx() {
			mChunkIdx = mIdx >> Allocator::mChunkShift;
			mInChunkIdx = mIdx & (Allocator::mChunkCapacity - 1);
			if (mChunkIdx < mChunksCount) {
				mDataPtr = static_cast<std::byte*>(mChunks[mChunkIdx]) + mInChunkIdx * mStride;
			} else {
				mDataPtr = nullptr;
			}
		}

		const SectorId* mIds = nullptr;
		const uint32_t* mIsAlive = nullptr;
		void* const* mChunks = nullptr;
		std::byte* mDataPtr = nullptr;
		size_t mChunksCount = 0;
		size_t mChunkIdx = 0;
		size_t mInChunkIdx = 0;
		std::vector<std::pair<size_t, size_t>> mLinearRanges;  ///< Linear index ranges [begin, end)
		size_t mIdx = 0;
		size_t mSize = 0;
		size_t mRangeIdx = 0;
		uint16_t mStride = 0;
	};

	template<bool TS = ThreadSafe> 
	RangedIterator beginRanged(const Ranges<SectorId>& ranges) const { 
		TS_GUARD(TS, SHARED, return RangedIterator(this, ranges);); 
	}
	template<bool TS = ThreadSafe> 
	RangedIterator endRanged() const { 
		TS_GUARD(TS, SHARED, return RangedIterator(this, Ranges<SectorId>{});); 
	}

	// ==================== Copy / Move ====================

	template<bool T, typename Alloc>
	SectorsArray(const SectorsArray<T, Alloc>& other) { *this = other; }
	SectorsArray(const SectorsArray& other) { *this = other; }

	template<bool T, typename Alloc>
	SectorsArray& operator=(const SectorsArray<T, Alloc>& other) { if (!isSameAdr(this, &other)) { copy(other); } return *this; }
	SectorsArray& operator=(const SectorsArray& other) { if (this != &other) { copy(other); } return *this; }

	template<bool T, typename Alloc>
	SectorsArray(SectorsArray<T, Alloc>&& other) noexcept { *this = std::move(other); }
	SectorsArray(SectorsArray&& other) noexcept { *this = std::move(other); }

	template<bool T, typename Alloc>
	SectorsArray& operator=(SectorsArray<T, Alloc>&& other) noexcept { if (!isSameAdr(this, &other)) { move(std::move(other)); } return *this; }
	SectorsArray& operator=(SectorsArray&& other) noexcept { if (this != &other) { move(std::move(other)); } return *this; }

private:
	SectorsArray(SectorLayoutMeta* meta, Allocator&& allocator = {}) : mAllocator(std::move(allocator)) {
		mAllocator.init(meta);
		mSparseMap.storeView();
	}

public:
	~SectorsArray() { clear(); shrinkToFit(); }

	template <typename... Types>
	static SectorsArray* create(Allocator&& allocator = {}) {
		static_assert(types::areUnique<Types...>, "Duplicates detected in SectorsArray types!");
		static SectorLayoutMeta* meta = SectorLayoutMeta::create<Types...>();
		return new SectorsArray(meta, std::move(allocator));
	}

	// ==================== Layout helpers ====================

	template<typename T>
	FORCE_INLINE const LayoutData& getLayoutData() const { return getLayout()->template getLayoutData<T>(); }

	FORCE_INLINE SectorLayoutMeta* getLayout() const { return mAllocator.getSectorLayout(); }

	// ==================== Pin API (ThreadSafe builds) ====================

	template<bool TS = true>
	[[nodiscard]] PinnedSector pinSector(SectorId id) const requires(ThreadSafe) {
		TS_GUARD(TS, SHARED, return pinSectorImpl(id););
	}

	template<bool TS = true>
	[[nodiscard]] PinnedSector pinSectorAt(size_t idx) const requires(ThreadSafe) {
		if constexpr (TS) {
			SHARED_LOCK();
			return pinSectorAtImpl(idx);
		} else {
			return pinSectorAtImpl(idx);
		}
	}

	template<bool TS = true>
	[[nodiscard]] PinnedSector pinBackSector() const requires(ThreadSafe) {
		if constexpr (TS) {
			SHARED_LOCK();
			return pinBackSectorImpl();
		} else {
			return pinBackSectorImpl();
		}
	}

	// ==================== Erase & maintenance ====================

	template<bool TS = ThreadSafe>
	void erase(size_t beginIdx, size_t count = 1, bool defragment = false) {
		if constexpr(TS && ThreadSafe) {
			UNIQUE_LOCK();
			if (beginIdx >= sizeImpl()) return;
			mPinsCounter.waitUntilChangeable(mDenseArrays.idAt(beginIdx));
			eraseRangeImpl(beginIdx, count, defragment);
		} else {
			eraseRangeImpl(beginIdx, count, defragment);
		}
	}

	template<bool TS = ThreadSafe>
	Iterator erase(Iterator it, bool defragment = false) noexcept {
		auto idx = it.linearIndex();
		if (idx >= sizeImpl()) return it;
		TS_GUARD_S(TS && ThreadSafe, UNIQUE, mPinsCounter.waitUntilChangeable(mDenseArrays.idAt(idx));, 
			eraseRangeImpl(idx, 1, defragment);
			return Iterator(this, idx);
		);
	}

	void eraseAsync(SectorId id, size_t count = 1) requires(ThreadSafe) {
		// Note: Uses shared_lock for initial lookup, unique_lock for actual modification.
		// Early exit optimization if sector not found. Element deletion may be deferred.
		for (auto i = id; i < id + count; ++i) {
			eraseAsyncImpl(i);
		}
	}

	// ==================== Lookup ====================

	template<bool TS = ThreadSafe> 
	size_t findLinearIdx(SectorId sectorId) const { 
		TS_GUARD(TS && ThreadSafe, SHARED, return findLinearIdxImpl(sectorId)); 
	}

	template<bool TS = ThreadSafe> 
	bool containsSector(SectorId id) const { 
		TS_GUARD(TS && ThreadSafe, SHARED, return containsSectorImpl(id)); 
	}

	template<bool TS = ThreadSafe> 
	std::byte* findSectorData(SectorId id) const { 
		TS_GUARD(TS && ThreadSafe, SHARED, return findSectorDataImpl(id)); 
	}

	/// @brief Find slot info (data pointer + linearIdx) for fast sparse lookup
	/// @return SlotInfo with data pointer and linear index, or INVALID_SLOT if not found
	template<bool TS = ThreadSafe>
	detail::SlotInfo findSlot(SectorId id) const {
		TS_GUARD(TS && ThreadSafe, SHARED, return findSlotImpl(id));
	}

	template<bool TS = ThreadSafe>
	uint32_t getIsAlive(SectorId id) const {
		TS_GUARD(TS && ThreadSafe, SHARED, 
			auto idx = findLinearIdxImpl(id);
			return idx != INVALID_IDX ? mDenseArrays.isAliveAt(idx) : 0;
		);
	}

	template<bool TS = ThreadSafe>
	uint32_t& getIsAliveRef(size_t linearIdx) {
		return mDenseArrays.isAliveAt(linearIdx);
	}

	template<bool TS = ThreadSafe>
	SectorId getId(size_t linearIdx) const {
		return mDenseArrays.idAt(linearIdx);
	}

	// ==================== Capacity ====================

	template<bool TS = ThreadSafe> size_t sparseCapacity() const { TS_GUARD(TS && ThreadSafe, SHARED, return mSparseMap.capacity()); }
	template<bool TS = ThreadSafe> size_t capacity() const { TS_GUARD(TS && ThreadSafe, SHARED, return mAllocator.capacity()); }
	template<bool TS = ThreadSafe> size_t size() const { TS_GUARD(TS && ThreadSafe, SHARED, return sizeImpl()); }
	template<bool TS = ThreadSafe> bool empty() const { TS_GUARD(TS && ThreadSafe, SHARED, return sizeImpl() == 0); }
	template<bool TS = ThreadSafe> void shrinkToFit() { TS_GUARD(TS && ThreadSafe, UNIQUE, shrinkToFitImpl()); }

	template<bool TS = ThreadSafe> void reserve(uint32_t newCapacity) { TS_GUARD(TS && ThreadSafe, UNIQUE, reserveImpl(newCapacity)); }
	template<bool TS = ThreadSafe> void clear() { TS_GUARD_S(TS && ThreadSafe, UNIQUE, mPinsCounter.waitUntilChangeable();, clearImpl();); }

	// ==================== Defragmentation ====================

	template<bool TS = ThreadSafe>
	void defragment() { TS_GUARD_S(TS && ThreadSafe, UNIQUE, mPinsCounter.waitUntilChangeable();, defragmentImpl();); }

	template<bool TS = ThreadSafe>
	void tryDefragment() { TS_GUARD_S(TS && ThreadSafe, UNIQUE, if (mPinsCounter.isArrayLocked()) return;, defragmentImpl();); }

	void incDefragmentSize(uint32_t count = 1) { mDefragmentSize += count; }

	template<bool TS = ThreadSafe> auto getDefragmentationSize() const { TS_GUARD(TS && ThreadSafe, SHARED, return mDefragmentSize;); }
	template<bool TS = ThreadSafe> auto getDefragmentationRatio() const { 
		TS_GUARD(TS && ThreadSafe, SHARED, return mSize ? (static_cast<float>(mDefragmentSize) / static_cast<float>(mSize)) : 0.f;); 
	}
	template<bool TS = ThreadSafe> bool needDefragment() const { 
		TS_GUARD(TS && ThreadSafe, SHARED, return getDefragmentationRatio<false>() > mDefragThreshold;); 
	}
	template<bool TS = ThreadSafe> void setDefragmentThreshold(float threshold) { 
		TS_GUARD(TS && ThreadSafe, UNIQUE, mDefragThreshold = std::max(0.f, std::min(threshold, 1.f));); 
	}

	// ==================== Insert / Emplace ====================

	template<typename T, bool TS = ThreadSafe>
	std::remove_cvref_t<T>* insert(SectorId sectorId, T&& data) {
		TS_GUARD_S(TS && ThreadSafe, UNIQUE, mPinsCounter.waitUntilChangeable(sectorId);, 
			return insertImpl(sectorId, std::forward<T>(data));
		);
	}

	template<typename T, bool TS = ThreadSafe, class... Args>
	T* emplace(SectorId sectorId, Args&&... args) {
		TS_GUARD_S(TS && ThreadSafe, UNIQUE, mPinsCounter.waitUntilChangeable(sectorId);, 
			return emplaceImpl<T>(sectorId, std::forward<Args>(args)...);
		);
	}

	template<typename T, bool TS = ThreadSafe, class... Args>
	T* push(SectorId sectorId, Args&&... args) {
		if constexpr (sizeof...(Args) == 1 && (std::is_same_v<std::remove_cvref_t<Args>, T> && ...)) {
			return insert<Args..., TS>(sectorId, std::forward<Args>(args)...);
		} else {
			return emplace<T, TS>(sectorId, std::forward<Args>(args)...);
		}
	}

	template<bool Lock = true>
	void processPendingErases(bool withDefragment = true) requires(ThreadSafe) {
		if constexpr(Lock) {
			auto lock = std::unique_lock(mtx);
			processPendingErasesImpl(withDefragment);
		} else {
			processPendingErasesImpl(withDefragment);
		}
	}

	// ==================== Lock access (for Registry) ====================
	auto readLock() const requires(ThreadSafe) { return std::shared_lock(mtx); }
	auto writeLock() const requires(ThreadSafe) { return std::unique_lock(mtx); }

private:
	struct Dummy{};
	auto readLock() const requires(!ThreadSafe) { return Dummy{}; }
	auto writeLock() const requires(!ThreadSafe) { return Dummy{}; }

	// ==================== Implementation ====================

	/// @brief Drain all retired memory from allocators (safe point - call under unique lock)
	void drainAllRetired() {
		mDenseArrays.drainRetired();
		mSparseMap.drainRetired();
		mAllocator.mBin.drainAll();
	}

	FORCE_INLINE size_t sizeImpl() const { return mSize; }

	/// @brief Find slot info by sector id (returns data pointer + linearIdx)
	FORCE_INLINE detail::SlotInfo findSlotImpl(SectorId id) const {
		return mSparseMap.find(id);
	}

	FORCE_INLINE uint32_t findLinearIdxImpl(SectorId id) const {
		return mSparseMap.findLinearIdx(id);
	}

	FORCE_INLINE bool containsSectorImpl(SectorId id) const {
		return mSparseMap.find(id).isValid();
	}

	FORCE_INLINE std::byte* findSectorDataImpl(SectorId id) const {
		return mSparseMap.find(id).data;  // Direct pointer access - no second lookup!
	}

	[[nodiscard]] PinnedSector pinSectorImpl(SectorId id) const requires(ThreadSafe) {
		auto slot = mSparseMap.find(id);
		if (!slot) return PinnedSector{};
		return PinnedSector(mPinsCounter, id, slot.data, mDenseArrays.isAliveAt(slot.linearIdx));
	}

	[[nodiscard]] PinnedSector pinSectorAtImpl(size_t idx) const requires(ThreadSafe) {
		if (idx >= sizeImpl()) return PinnedSector{};
		return PinnedSector(mPinsCounter, mDenseArrays.idAt(idx), mAllocator.at(idx), mDenseArrays.isAliveAt(idx));
	}

	[[nodiscard]] PinnedSector pinBackSectorImpl() const requires(ThreadSafe) {
		auto sz = sizeImpl();
		if (sz == 0) return PinnedSector{};
		return PinnedSector(mPinsCounter, mDenseArrays.idAt(sz-1), mAllocator.at(sz-1), mDenseArrays.isAliveAt(sz-1));
	}

	void shrinkToFitImpl() {
		mAllocator.deallocate(mSize, mAllocator.capacity());
		mDenseArrays.shrinkToFit();
	}

	void clearImpl() {
		if (mSize) {
			if (!getLayout()->isTrivial()) {
				for (size_t i = 0; i < mSize; ++i) {
					Sector::destroySectorData(mAllocator.at(i), mDenseArrays.isAliveAt(i), getLayout());
				}
			}
			// Clear sparse map
			std::fill(mSparseMap.sparse.begin(), mSparseMap.sparse.end(), detail::INVALID_SLOT);
			mDenseArrays.clear(0);
			mPendingErase.clear();
			mSize = 0;
			mDefragmentSize = 0;
			// Note: retired memory is drained on destruction, not here
			// to avoid freeing memory while readers might still hold view pointers
		}
	}

	void reserveImpl(uint32_t newCapacity) {
		if (mAllocator.capacity() < newCapacity) {
			mAllocator.allocate(newCapacity);
			mDenseArrays.reserve(newCapacity);
		}
		// Pre-allocate sparse map for expected entity IDs
		if (mSparseMap.capacity() < newCapacity) {
			mSparseMap.resize(newCapacity);
		}
	}

	size_t findInsertPositionImpl(SectorId sectorId, size_t validSize) const {
		if (validSize == 0) return 0;
		if (mDenseArrays.idAt(validSize - 1) < sectorId) return validSize;
		if (mDenseArrays.idAt(0) > sectorId) return 0;

		// Binary search
		size_t left = 0, right = validSize;
		while (right - left > 1) {
			size_t mid = left + (right - left) / 2;
			if (mDenseArrays.idAt(mid) < sectorId) left = mid;
			else right = mid;
		}
		return right;
	}

	size_t acquireSlotImpl(SectorId sectorId) {
		// Expand sparse map if needed
		if (sectorId >= mSparseMap.capacity()) [[unlikely]] {
			mSparseMap.resize(static_cast<size_t>(sectorId) + 1);
		}

		// Check if already exists
		auto& existingSlot = mSparseMap[sectorId];
		if (existingSlot.isValid()) [[unlikely]] {
			return existingSlot.linearIdx;
		}

		// Ensure chunk memory available
		mAllocator.allocate(mSize + 1);

		// Fast path: append to end (common case - sequential entity IDs)
		const size_t pos = mSize;
		const bool isAppend = (pos == 0) || (sectorId > mDenseArrays.idAt(pos - 1));
		
		if (isAppend) [[likely]] {
			// Fast append - push_back handles capacity automatically (amortized O(1))
			mDenseArrays.pushBack(sectorId, 0);
			mSparseMap[sectorId] = static_cast<uint32_t>(pos);
			++mSize;
			mDenseArrays.storeView(mSize);
			return pos;
		}
<<<<<<< HEAD

		mDenseArrays.idAt(pos) = sectorId;
		mDenseArrays.isAliveAt(pos) = 0;
		// Store data pointer, isAlive pointer, and linear index for O(1) lookup
		mSparseMap[sectorId] = detail::SlotInfo{ mAllocator.at(pos), static_cast<uint32_t>(pos) };
=======
>>>>>>> aa01a51f
		
		// Slow path: insert in middle (maintain sorted order)
		mDenseArrays.resize(mSize + 1, mSize);
		++mSize;
		
		size_t insertPos = findInsertPositionImpl(sectorId, pos);
		if (insertPos != mSize - 1) {
			shiftRightImpl(insertPos, 1);
		}

		mDenseArrays.idAt(insertPos) = sectorId;
		mDenseArrays.isAliveAt(insertPos) = 0;
		mSparseMap[sectorId] = static_cast<uint32_t>(insertPos);
		mDenseArrays.storeView(mSize);

		return insertPos;
	}

	void shiftRightImpl(size_t from, size_t count) {
		// Shift data right to make room at 'from'
		const size_t oldSize = mSize - count;
		const size_t tail = oldSize > from ? (oldSize - from) : 0;
		if (!tail) return;

		// Move component data (iterate backwards to avoid overwriting)
		if (getLayout()->isTrivial()) {
			mAllocator.moveSectorsDataTrivial(from + count, from, tail);
		} else {
			for (size_t i = tail; i > 0; --i) {
				size_t srcIdx = from + i - 1;
				size_t dstIdx = from + count + i - 1;
				Sector::moveSectorData(
					mAllocator.at(srcIdx), mDenseArrays.isAliveAt(srcIdx),
					mAllocator.at(dstIdx), mDenseArrays.isAliveAt(dstIdx),
					getLayout());
			}
		}

		// Shift metadata and update sparse map with new data pointers
		for (size_t i = oldSize + count - 1; i >= from + count; --i) {
			mDenseArrays.idAt(i) = mDenseArrays.idAt(i - count);
			if (getLayout()->isTrivial()) {
				mDenseArrays.isAliveAt(i) = mDenseArrays.isAliveAt(i - count);
			}
			mSparseMap[mDenseArrays.idAt(i)] = detail::SlotInfo{ mAllocator.at(i), static_cast<uint32_t>(i) };
		}
	}

	void shiftLeftImpl(size_t from, size_t count) {
		// Shift data left to fill gap
		if (from < count) return;
		const size_t tail = from > mSize ? 0 : mSize - from;
		if (!tail) return;

		// Move component data (iterate forwards)
		if (getLayout()->isTrivial()) {
			mAllocator.moveSectorsDataTrivial(from - count, from, tail);
		} else {
			for (size_t i = 0; i < tail; ++i) {
				size_t srcIdx = from + i;
				size_t dstIdx = from - count + i;
				Sector::moveSectorData(
					mAllocator.at(srcIdx), mDenseArrays.isAliveAt(srcIdx),
					mAllocator.at(dstIdx), mDenseArrays.isAliveAt(dstIdx),
					getLayout());
			}
		}

		// Shift metadata and update sparse map with new data pointers
		for (size_t i = from - count; i < from - count + tail; ++i) {
			mDenseArrays.idAt(i) = mDenseArrays.idAt(i + count);
			if (getLayout()->isTrivial()) {
				mDenseArrays.isAliveAt(i) = mDenseArrays.isAliveAt(i + count);
			}
			mSparseMap[mDenseArrays.idAt(i)] = detail::SlotInfo{ mAllocator.at(i), static_cast<uint32_t>(i) };
		}
	}

	template<typename T>
	std::remove_reference_t<T>* insertImpl(SectorId sectorId, T&& data) {
		using U = std::remove_cvref_t<T>;

		size_t pos = acquireSlotImpl(sectorId);
		std::byte* slotData = mAllocator.at(pos);

		const auto& layout = getLayoutData<U>();
		if constexpr (std::is_lvalue_reference_v<T>) {
			return Sector::copyMember<U>(data, slotData, mDenseArrays.isAliveAt(pos), layout);
		} else {
			return Sector::moveMember<U>(std::forward<T>(data), slotData, mDenseArrays.isAliveAt(pos), layout);
		}
	}

	template<typename T, class... Args>
	T* emplaceImpl(SectorId sectorId, Args&&... args) {
		size_t pos = acquireSlotImpl(sectorId);
		std::byte* slotData = mAllocator.at(pos);
		return Sector::emplaceMember<T>(slotData, mDenseArrays.isAliveAt(pos), getLayoutData<T>(), std::forward<Args>(args)...);
	}

	void eraseRangeImpl(size_t beginIdx, size_t count, bool defragment) {
		count = std::min(count, mSize - beginIdx);
		for (size_t i = beginIdx; i < beginIdx + count; ++i) {
			auto id = mDenseArrays.idAt(i);
			if (id < mSparseMap.capacity()) {
				mSparseMap[id] = detail::INVALID_SLOT;
			}
			Sector::destroySectorData(mAllocator.at(i), mDenseArrays.isAliveAt(i), getLayout());
		}

		if (defragment) {
			shiftLeftImpl(beginIdx + count, count);
			mSize -= count;
			mDenseArrays.resize(mSize, mSize);
			mDenseArrays.storeView(mSize);
		} else {
			incDefragmentSize(static_cast<uint32_t>(count));
		}
	}

	void eraseAsyncImpl(SectorId id) requires(ThreadSafe) {
		// Initial check with shared lock - early exit optimization
		{
			SHARED_LOCK();
			if (findLinearIdxImpl(id) == INVALID_IDX) return;
		}

		if (!mPinsCounter.isPinned(id)) {
			UNIQUE_LOCK();
			// Re-read under unique lock to ensure consistency
			auto idx = findLinearIdxImpl(id);
			if (idx == INVALID_IDX) return;
			
			if (mPinsCounter.canMoveSector(id)) {
				mSparseMap[id] = detail::INVALID_SLOT;
				Sector::destroySectorData(mAllocator.at(idx), mDenseArrays.isAliveAt(idx), getLayout());
				incDefragmentSize();
			} else {
				mPendingErase.push_back(id);
			}
		} else {
			UNIQUE_LOCK();
			mPendingErase.push_back(id);
		}
	}

	void processPendingErasesImpl(bool withDefragment) requires(ThreadSafe) {
		if (mPendingErase.empty()) {
			if (needDefragment<false>() && withDefragment) {
				mPinsCounter.waitUntilChangeable();
				defragmentImpl();
			}
			return;
		}

		auto tmp = std::move(mPendingErase);
		std::ranges::sort(tmp);
		tmp.erase(std::ranges::unique(tmp).begin(), tmp.end());

		for (auto id : tmp) {
			auto idx = findLinearIdxImpl(id);
			if (idx == INVALID_IDX) continue;

			if (mPinsCounter.canMoveSector(id)) {
				mSparseMap[id] = detail::INVALID_SLOT;
				Sector::destroySectorData(mAllocator.at(idx), mDenseArrays.isAliveAt(idx), getLayout());
				incDefragmentSize();
			} else {
				mPendingErase.push_back(id);
			}
		}

		if (needDefragment<false>() && withDefragment) {
			mPinsCounter.waitUntilChangeable();
			defragmentImpl();
		}
	}

	void defragmentImpl() {
		if constexpr (ThreadSafe) {
			if (mPinsCounter.isArrayLocked()) return;
		}

		size_t read = 0, write = 0, deleted = 0;
		const size_t n = mSize;
		const bool isTrivial = getLayout()->isTrivial();

		while (read < n) {
			// Skip dead slots
			while (read < n && !Sector::isSectorAlive(mDenseArrays.isAliveAt(read))) {
				mSparseMap[mDenseArrays.idAt(read)] = detail::INVALID_SLOT;
				++read; ++deleted;
			}
			if (read >= n) break;

			// Find run of alive slots
			size_t runBeg = read;
			while (read < n && Sector::isSectorAlive(mDenseArrays.isAliveAt(read))) {
				++read;
			}
			const size_t runLen = read - runBeg;

			// Move run to write position
			if (write != runBeg) {
				if (isTrivial) {
					// Trivial types: fast memmove
					mAllocator.moveSectorsDataTrivial(write, runBeg, runLen);
					for (size_t i = 0; i < runLen; ++i) {
						mDenseArrays.idAt(write + i) = mDenseArrays.idAt(runBeg + i);
						mDenseArrays.isAliveAt(write + i) = mDenseArrays.isAliveAt(runBeg + i);
						mSparseMap[mDenseArrays.idAt(write + i)] = detail::SlotInfo{ mAllocator.at(write + i), static_cast<uint32_t>(write + i) };
					}
				} else {
					// Non-trivial types: proper move semantics for each sector
					// moveSectorData handles isAlive state, we just need to update id and sparse map
					for (size_t i = 0; i < runLen; ++i) {
						Sector::moveSectorData(
							mAllocator.at(runBeg + i), mDenseArrays.isAliveAt(runBeg + i),
							mAllocator.at(write + i), mDenseArrays.isAliveAt(write + i),
							getLayout());
						mDenseArrays.idAt(write + i) = mDenseArrays.idAt(runBeg + i);
						mSparseMap[mDenseArrays.idAt(write + i)] = detail::SlotInfo{ mAllocator.at(write + i), static_cast<uint32_t>(write + i) };
					}
				}
			}
			write += runLen;
		}

		mSize -= deleted;
		mDefragmentSize -= std::min(mDefragmentSize, static_cast<uint32_t>(deleted));
		mDenseArrays.resize(mSize, mSize);
		mDenseArrays.storeView(mSize);
		shrinkToFitImpl();
	}

	template<bool T, typename Alloc>
	void copy(const SectorsArray<T, Alloc>& other) {
		if constexpr (ThreadSafe || T) {
			auto lock = writeLock();
			auto otherLock = other.readLock();
			mPinsCounter.waitUntilChangeable();
			copyImpl(other);
		} else {
			copyImpl(other);
		}
	}

	template<bool T, typename Alloc>
	void copyImpl(const SectorsArray<T, Alloc>& other) {
		clearImpl();
		shrinkToFitImpl();

		mSize = other.mSize;
		
		// Copy layout metadata first - required before we can check isTrivial()
		mAllocator.copyCommonData(other.mAllocator);
		
		// For non-trivial types, we must NOT use ChunksAllocator's memcpy-based copy!
		// Instead: allocate chunks, then properly copy-construct each member via layout.
		if (getLayout()->isTrivial()) {
			mAllocator = other.mAllocator; // Trivial: memcpy is safe
		} else {
			// Non-trivial: just allocate storage, copy will be done via copySectorData below
			mAllocator.allocate(mSize);
		}
		
		// Copy dense arrays data
		mDenseArrays.resize(mSize, mSize);
		for (size_t i = 0; i < mSize; ++i) {
			mDenseArrays.idAt(i) = other.mDenseArrays.idAt(i);
			mDenseArrays.isAliveAt(i) = other.mDenseArrays.isAliveAt(i);
		}
		mDenseArrays.storeView(mSize);
		
		// For non-trivial types, properly copy-construct each sector's members
		if (!getLayout()->isTrivial()) {
			for (size_t i = 0; i < mSize; ++i) {
				uint32_t srcIsAlive = other.mDenseArrays.isAliveAt(i);
				uint32_t dstIsAlive = 0;
				Sector::copySectorData(
					other.mAllocator.at(i), srcIsAlive,
					mAllocator.at(i), dstIsAlive,
					getLayout());
				mDenseArrays.isAliveAt(i) = dstIsAlive;
			}
			mDenseArrays.storeView(mSize);
		}
		
		mSparseMap.resize(other.mSparseMap.capacity());
		for (size_t i = 0; i < mSize; ++i) {
			mSparseMap[mDenseArrays.idAt(i)] = detail::SlotInfo{ mAllocator.at(i), static_cast<uint32_t>(i) };
		}

		mDefragmentSize = other.mDefragmentSize;
		mDefragThreshold = other.mDefragThreshold;
	}

	template<bool T, typename Alloc>
	void move(SectorsArray<T, Alloc>&& other) {
		if constexpr (ThreadSafe || T) {
			auto lock = writeLock();
			auto otherLock = other.writeLock();
			mPinsCounter.waitUntilChangeable();
			other.mPinsCounter.waitUntilChangeable();
			moveImpl(std::move(other));
		} else {
			moveImpl(std::move(other));
		}
	}

	template<bool T, typename Alloc>
	void moveImpl(SectorsArray<T, Alloc>&& other) {
		clearImpl();
		shrinkToFitImpl();

		mSize = other.mSize;
		mAllocator = std::move(other.mAllocator);
		
		// Move dense arrays data (copy for cross-template moves)
		mDenseArrays.resize(mSize, mSize);
		for (size_t i = 0; i < mSize; ++i) {
			mDenseArrays.idAt(i) = other.mDenseArrays.idAt(i);
			mDenseArrays.isAliveAt(i) = other.mDenseArrays.isAliveAt(i);
		}
		mDenseArrays.storeView(mSize);
		
		mSparseMap.resize(other.mSparseMap.capacity());
		for (size_t i = 0; i < mSize; ++i) {
			mSparseMap[mDenseArrays.idAt(i)] = detail::SlotInfo{ mAllocator.at(i), static_cast<uint32_t>(i) };
		}

		mDefragmentSize = other.mDefragmentSize;
		mDefragThreshold = other.mDefragThreshold;
		
		other.mSize = 0;
		other.mDenseArrays.clear(0);
		other.shrinkToFitImpl();
	}

	template<bool UseLock>
	static consteval void enforceTSMode() {
		if constexpr (!ThreadSafe && UseLock) {
			static_assert(!UseLock, "Invalid use: TS=true on SectorsArray<ThreadSafe=false>");
		}
	}

private:
	Allocator mAllocator;

	// SoA data: parallel arrays indexed by linearIdx (with atomic view for thread-safe iteration)
	detail::DenseArrays<ThreadSafe> mDenseArrays;

	// Sparse map: [sectorId] -> linearIdx
	detail::SparseMap<ThreadSafe> mSparseMap;

	mutable std::conditional_t<ThreadSafe, std::shared_mutex, Dummy> mtx;
	mutable std::conditional_t<ThreadSafe, Threads::PinCounters, Dummy> mPinsCounter;

	std::vector<SectorId> mPendingErase;

	size_t mSize = 0;
	float mDefragThreshold = 0.2f;
	uint32_t mDefragmentSize = 0;
};

#undef SHARED_LOCK
#undef UNIQUE_LOCK
#undef TS_GUARD
#undef TS_GUARD_S
#undef ITERATOR_COMMON_USING

} // namespace ecss::Memory<|MERGE_RESOLUTION|>--- conflicted
+++ resolved
@@ -1121,19 +1121,11 @@
 		if (isAppend) [[likely]] {
 			// Fast append - push_back handles capacity automatically (amortized O(1))
 			mDenseArrays.pushBack(sectorId, 0);
-			mSparseMap[sectorId] = static_cast<uint32_t>(pos);
+			mSparseMap[sectorId] = detail::SlotInfo{ mAllocator.at(pos), static_cast<uint32_t>(pos) };
 			++mSize;
 			mDenseArrays.storeView(mSize);
 			return pos;
 		}
-<<<<<<< HEAD
-
-		mDenseArrays.idAt(pos) = sectorId;
-		mDenseArrays.isAliveAt(pos) = 0;
-		// Store data pointer, isAlive pointer, and linear index for O(1) lookup
-		mSparseMap[sectorId] = detail::SlotInfo{ mAllocator.at(pos), static_cast<uint32_t>(pos) };
-=======
->>>>>>> aa01a51f
 		
 		// Slow path: insert in middle (maintain sorted order)
 		mDenseArrays.resize(mSize + 1, mSize);
@@ -1146,7 +1138,10 @@
 
 		mDenseArrays.idAt(insertPos) = sectorId;
 		mDenseArrays.isAliveAt(insertPos) = 0;
-		mSparseMap[sectorId] = static_cast<uint32_t>(insertPos);
+		// Store data pointer and linear index for O(1) lookup
+		mSparseMap[sectorId] = detail::SlotInfo{ mAllocator.at(insertPos), static_cast<uint32_t>(insertPos) };
+		
+		// Update atomic view to show new size now that data is valid
 		mDenseArrays.storeView(mSize);
 
 		return insertPos;
